/* mbed Microcontroller Library
 * Copyright (c) 2006-2013 ARM Limited
 *
 * Licensed under the Apache License, Version 2.0 (the "License");
 * you may not use this file except in compliance with the License.
 * You may obtain a copy of the License at
 *
 *     http://www.apache.org/licenses/LICENSE-2.0
 *
 * Unless required by applicable law or agreed to in writing, software
 * distributed under the License is distributed on an "AS IS" BASIS,
 * WITHOUT WARRANTIES OR CONDITIONS OF ANY KIND, either express or implied.
 * See the License for the specific language governing permissions and
 * limitations under the License.
 */
#include "mbed/SPI.h"
#include "minar/minar.h"

#if DEVICE_SPI

namespace mbed {

#if DEVICE_SPI_ASYNCH && TRANSACTION_QUEUE_SIZE_SPI
CircularBuffer<SPI::transaction_t, TRANSACTION_QUEUE_SIZE_SPI> SPI::_transaction_buffer;
#endif

SPI::SPI(PinName mosi, PinName miso, PinName sclk) :
        _spi(),
#if DEVICE_SPI_ASYNCH
        _irq(this),
        _usage(DMA_USAGE_NEVER),
#endif
        _bits(8),
        _mode(0),
        _order(SPI_MSB),
        _hz(1000000) {
    spi_init(&_spi, mosi, miso, sclk);
    spi_format(&_spi, _bits, _mode, _order);
    spi_frequency(&_spi, _hz);
}

void SPI::format(int bits, int mode, spi_bitorder_t order) {
    _bits = bits;
    _mode = mode;
    _order = order;
    SPI::_owner = NULL; // Not that elegant, but works. rmeyer
    aquire();
}

void SPI::frequency(int hz) {
    _hz = hz;
    SPI::_owner = NULL; // Not that elegant, but works. rmeyer
    aquire();
}

SPI* SPI::_owner = NULL;

// ignore the fact there are multiple physical spis, and always update if it wasnt us last
void SPI::aquire() {
     if (_owner != this) {
        spi_format(&_spi, _bits, _mode, _order);
        spi_frequency(&_spi, _hz);
        _owner = this;
    }
}

int SPI::write(int value) {
    aquire();
    return spi_master_write(&_spi, value);
}

#if DEVICE_SPI_ASYNCH
<<<<<<< HEAD
int SPI::transfer(const SPI::SPITransferAdder &td)
{
=======

int SPI::transfer(void *tx_buffer, int tx_length, void *rx_buffer, int rx_length, const event_callback_t& callback, int event) {
    return transfer(Buffer(tx_buffer, tx_length), Buffer(rx_buffer, rx_length), callback, event);
}

int SPI::transfer(const Buffer& tx, const Buffer& rx, const event_callback_t& callback, int event) {
    // the buffers must be valid, i.e. one of the buffers needs to be non-null in both pointer and length
    MBED_ASSERT((tx.buf != NULL and tx.length != 0) or (rx.buf != NULL and rx.length != 0));

>>>>>>> 96ae3e3f
    if (spi_active(&_spi)) {
        return queue_transfer(td._td);
    }
    start_transfer(td._td);
    return 0;
}
void SPI::abort_transfer()
{
    spi_abort_asynch(&_spi);
    dequeue_transaction();
}
void SPI::clear_transfer_buffer()
{
    _transaction_buffer.reset();
}
void SPI::abort_all_transfers()
{
    clear_transfer_buffer();
    abort_transfer();
}
int SPI::set_dma_usage(DMAUsage usage)
{
    if (spi_active(&_spi)) {
        return -1;
    }
    _usage = usage;
    return 0;
}
int SPI::queue_transfer(const transaction_data_t &td)
{
    transaction_t transaction(this, td);
    if (_transaction_buffer.full()) {
        return -1; // the buffer is full
    } else {
        _transaction_buffer.push(transaction);
        return 0;
    }
}

void SPI::start_transfer(const transaction_data_t &td)
{
    aquire();
    _current_transaction = td;
    _irq.callback(&SPI::irq_handler_asynch);
    spi_master_transfer(&_spi, td.tx_buffer.buf, td.tx_buffer.length, td.rx_buffer.buf, td.rx_buffer.length,
            _irq.entry(), td.event, _usage);
}

void SPI::start_transaction(transaction_data_t *data)
{
    start_transfer(*data);
}

void SPI::dequeue_transaction()
{
    transaction_t t;
    if (_transaction_buffer.pop(t)) {
        SPI* obj = t.get_object();
        transaction_data_t* data = t.get_transaction();
        obj->start_transaction(data);
    }
}

void SPI::irq_handler_asynch(void)
{
    int event = spi_irq_handler_asynch(&_spi);
    if (_current_transaction.callback && (event & SPI_EVENT_ALL)) {
        minar::Scheduler::postCallback(
                _current_transaction.callback.bind(_current_transaction.tx_buffer, _current_transaction.rx_buffer,
                        event & SPI_EVENT_ALL));
    }
    if (event & (SPI_EVENT_ALL | SPI_EVENT_INTERNAL_TRANSFER_COMPLETE)) {
        // SPI peripheral is free (event happend), dequeue transaction
        dequeue_transaction();
    }
}

SPI::SPITransferAdder::SPITransferAdder(SPI *owner) :
        _applied(false), _rc(0), _owner(owner)
{
    _td.tx_buffer.length = 0;
    _td.rx_buffer.length = 0;
    _td.callback = event_callback_t((void (*)(Buffer, Buffer, int))NULL);
}
const SPI::SPITransferAdder & SPI::SPITransferAdder::operator =(const SPI::SPITransferAdder &a)
{
    _td = a._td;
    _owner = a._owner;
    _applied = 0;
    return *this;
}
SPI::SPITransferAdder::SPITransferAdder(const SPITransferAdder &a)
{
    *this = a;
}
SPI::SPITransferAdder & SPI::SPITransferAdder::tx(void *txBuf, size_t txSize)
{
    MBED_ASSERT(!_td.tx_buffer.length);
    _td.tx_buffer.buf = txBuf;
    _td.tx_buffer.length = txSize;
    return *this;
}
SPI::SPITransferAdder & SPI::SPITransferAdder::rx(void *rxBuf, size_t rxSize)
{
    MBED_ASSERT(!_td.rx_buffer.length);
    _td.rx_buffer.buf = rxBuf;
    _td.rx_buffer.length = rxSize;
    return *this;
}
SPI::SPITransferAdder & SPI::SPITransferAdder::callback(const event_callback_t &cb, int event)
{
    MBED_ASSERT(!_td.callback);
    _td.callback = cb;
    _td.event = event;
    return *this;
}
int SPI::SPITransferAdder::apply()
{
    if (!_applied) {
        _applied = true;
        _rc = _owner->transfer(*this);
    }
    return _rc;
}
SPI::SPITransferAdder::~SPITransferAdder()
{
    apply();
}

SPI::SPITransferAdder SPI::transfer()
{
    SPITransferAdder a(this);
    return a;
}
#endif


} // namespace mbed

#endif<|MERGE_RESOLUTION|>--- conflicted
+++ resolved
@@ -70,50 +70,50 @@
 }
 
 #if DEVICE_SPI_ASYNCH
-<<<<<<< HEAD
+
 int SPI::transfer(const SPI::SPITransferAdder &td)
 {
-=======
-
-int SPI::transfer(void *tx_buffer, int tx_length, void *rx_buffer, int rx_length, const event_callback_t& callback, int event) {
-    return transfer(Buffer(tx_buffer, tx_length), Buffer(rx_buffer, rx_length), callback, event);
-}
-
-int SPI::transfer(const Buffer& tx, const Buffer& rx, const event_callback_t& callback, int event) {
-    // the buffers must be valid, i.e. one of the buffers needs to be non-null in both pointer and length
-    MBED_ASSERT((tx.buf != NULL and tx.length != 0) or (rx.buf != NULL and rx.length != 0));
-
->>>>>>> 96ae3e3f
     if (spi_active(&_spi)) {
         return queue_transfer(td._td);
     }
     start_transfer(td._td);
     return 0;
 }
+
 void SPI::abort_transfer()
 {
     spi_abort_asynch(&_spi);
+#if TRANSACTION_QUEUE_SIZE_SPI
     dequeue_transaction();
-}
+#endif
+}
+
+
 void SPI::clear_transfer_buffer()
 {
+#if TRANSACTION_QUEUE_SIZE_SPI
     _transaction_buffer.reset();
-}
+#endif
+}
+
 void SPI::abort_all_transfers()
 {
     clear_transfer_buffer();
     abort_transfer();
 }
+
 int SPI::set_dma_usage(DMAUsage usage)
 {
     if (spi_active(&_spi)) {
         return -1;
     }
     _usage = usage;
-    return 0;
-}
+    return  0;
+}
+
 int SPI::queue_transfer(const transaction_data_t &td)
 {
+#if TRANSACTION_QUEUE_SIZE_SPI
     transaction_t transaction(this, td);
     if (_transaction_buffer.full()) {
         return -1; // the buffer is full
@@ -121,6 +121,9 @@
         _transaction_buffer.push(transaction);
         return 0;
     }
+#else
+    return -1;
+#endif
 }
 
 void SPI::start_transfer(const transaction_data_t &td)
@@ -131,6 +134,8 @@
     spi_master_transfer(&_spi, td.tx_buffer.buf, td.tx_buffer.length, td.rx_buffer.buf, td.rx_buffer.length,
             _irq.entry(), td.event, _usage);
 }
+
+#if TRANSACTION_QUEUE_SIZE_SPI
 
 void SPI::start_transaction(transaction_data_t *data)
 {
@@ -147,6 +152,8 @@
     }
 }
 
+#endif
+
 void SPI::irq_handler_asynch(void)
 {
     int event = spi_irq_handler_asynch(&_spi);
@@ -155,10 +162,12 @@
                 _current_transaction.callback.bind(_current_transaction.tx_buffer, _current_transaction.rx_buffer,
                         event & SPI_EVENT_ALL));
     }
+#if TRANSACTION_QUEUE_SIZE_SPI
     if (event & (SPI_EVENT_ALL | SPI_EVENT_INTERNAL_TRANSFER_COMPLETE)) {
         // SPI peripheral is free (event happend), dequeue transaction
         dequeue_transaction();
     }
+#endif
 }
 
 SPI::SPITransferAdder::SPITransferAdder(SPI *owner) :
@@ -220,7 +229,6 @@
 }
 #endif
 
-
 } // namespace mbed
 
 #endif