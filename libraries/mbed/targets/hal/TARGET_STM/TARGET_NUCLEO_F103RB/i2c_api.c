--- conflicted
+++ resolved
@@ -181,11 +181,7 @@
     I2C_TypeDef *i2c = (I2C_TypeDef *)(obj->i2c);
     int timeout;
     int count;
-<<<<<<< HEAD
-
-=======
   
->>>>>>> 03f7fcd2
     i2c_start(obj);
 
     // Send slave address for write
@@ -249,11 +245,7 @@
     I2C_SendData(i2c, (uint8_t)data);
 
     // Wait until the byte is transmitted
-<<<<<<< HEAD
-    timeout = FLAG_TIMEOUT;
-=======
     timeout = FLAG_TIMEOUT;  
->>>>>>> 03f7fcd2
     while ((I2C_GetFlagStatus(i2c, I2C_FLAG_TXE) == RESET) &&
             (I2C_GetFlagStatus(i2c, I2C_FLAG_BTF) == RESET)) {
         timeout--;
@@ -303,9 +295,6 @@
 #define WriteAddressed 3 // the master is writing to this slave (slave = receiver)
 
 int i2c_slave_receive(i2c_t *obj) {
-<<<<<<< HEAD
-    return (0);
-=======
     int retValue = NoData;
     uint32_t event;
     I2C_TypeDef *i2c = (I2C_TypeDef *)(obj->i2c);
@@ -346,7 +335,6 @@
         }        
     }
     return(retValue);
->>>>>>> 03f7fcd2
 }
 
 int i2c_slave_read(i2c_t *obj, char *data, int length) {
